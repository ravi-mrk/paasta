--- conflicted
+++ resolved
@@ -11,13 +11,10 @@
 # WITHOUT WARRANTIES OR CONDITIONS OF ANY KIND, either express or implied.
 # See the License for the specific language governing permissions and
 # limitations under the License.
-<<<<<<< HEAD
-=======
 from __future__ import absolute_import
 from __future__ import unicode_literals
 
 from bravado.exception import HTTPError
->>>>>>> 5291ef75
 from mock import ANY
 from mock import patch
 
