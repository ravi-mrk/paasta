# Copyright 2015 Yelp Inc.
#
# Licensed under the Apache License, Version 2.0 (the "License");
# you may not use this file except in compliance with the License.
# You may obtain a copy of the License at
#
#     http://www.apache.org/licenses/LICENSE-2.0
#
# Unless required by applicable law or agreed to in writing, software
# distributed under the License is distributed on an "AS IS" BASIS,
# WITHOUT WARRANTIES OR CONDITIONS OF ANY KIND, either express or implied.
# See the License for the specific language governing permissions and
# limitations under the License.
import contextlib
import datetime
import json
import os
import shutil
import stat
import tempfile

import mock
from pytest import raises

from paasta_tools import utils


def test_get_git_url_provided_by_serviceyaml():
    service = 'giiiiiiiiiiit'
    expected = 'git@some_random_host:foobar'
    with (
        mock.patch('service_configuration_lib.read_service_configuration', autospec=True)
    ) as mock_read_service_configuration:
        mock_read_service_configuration.return_value = {'git_url': expected}
        assert utils.get_git_url(service) == expected
        mock_read_service_configuration.assert_called_once_with(service, soa_dir=utils.DEFAULT_SOA_DIR)


def test_get_git_url_default():
    service = 'giiiiiiiiiiit'
    expected = 'git@git.yelpcorp.com:services/%s.git' % service
    with (
        mock.patch('service_configuration_lib.read_service_configuration', autospec=True)
    ) as mock_read_service_configuration:
        mock_read_service_configuration.return_value = {}
        assert utils.get_git_url(service) == expected
        mock_read_service_configuration.assert_called_once_with(service, soa_dir=utils.DEFAULT_SOA_DIR)


def test_format_log_line():
    input_line = 'foo'
    fake_cluster = 'fake_cluster'
    fake_service = 'fake_service'
    fake_instance = 'fake_instance'
    fake_component = 'build'
    fake_level = 'debug'
    fake_now = 'fake_now'
    expected = json.dumps({
        'timestamp': fake_now,
        'level': fake_level,
        'cluster': fake_cluster,
        'service': fake_service,
        'instance': fake_instance,
        'component': fake_component,
        'message': input_line,
    }, sort_keys=True)
    with mock.patch('paasta_tools.utils._now', autospec=True) as mock_now:
        mock_now.return_value = fake_now
        actual = utils.format_log_line(
            level=fake_level,
            cluster=fake_cluster,
            service=fake_service,
            instance=fake_instance,
            component=fake_component,
            line=input_line,
        )
        assert actual == expected


def test_format_log_line_with_timestamp():
    input_line = 'foo'
    fake_cluster = 'fake_cluster'
    fake_service = 'fake_service'
    fake_instance = 'fake_instance'
    fake_component = 'build'
    fake_level = 'debug'
    fake_timestamp = 'fake_timestamp'
    expected = json.dumps({
        'timestamp': fake_timestamp,
        'level': fake_level,
        'cluster': fake_cluster,
        'service': fake_service,
        'instance': fake_instance,
        'component': fake_component,
        'message': input_line,
    }, sort_keys=True)
    actual = utils.format_log_line(
        fake_level,
        fake_cluster,
        fake_service,
        fake_instance,
        fake_component,
        input_line,
        timestamp=fake_timestamp
    )
    assert actual == expected


def test_format_log_line_rejects_invalid_components():
    with raises(utils.NoSuchLogComponent):
        utils.format_log_line(
            level='debug',
            cluster='fake_cluster',
            service='fake_service',
            instance='fake_instance',
            line='fake_line',
            component='BOGUS_COMPONENT',
        )


def test_ScribeLogWriter_log_raise_on_unknown_level():
    with raises(utils.NoSuchLogLevel):
        utils.ScribeLogWriter().log('fake_service', 'fake_line', 'build', 'BOGUS_LEVEL')


def test_get_log_name_for_service():
    service = 'foo'
    expected = 'stream_paasta_%s' % service
    assert utils.get_log_name_for_service(service) == expected


def test_get_readable_files_in_glob_ignores_unreadable():
    fake_dir = '/fake/'
    fake_file_contents = {'foo': 'bar'}
    expected = [os.path.join(fake_dir, 'a.json'), os.path.join(fake_dir, 'c.json')]
    file_mock = mock.MagicMock(spec=file)
    with contextlib.nested(
        mock.patch('glob.glob', autospec=True, return_value=['/fake/b.json', '/fake/a.json', '/fake/c.json']),
        mock.patch('os.path.isfile', autospec=True, return_value=True),
        mock.patch('os.access', autospec=True, side_effect=[True, False, True]),
        mock.patch('paasta_tools.utils.open', create=True, return_value=file_mock),
        mock.patch('paasta_tools.utils.json.load', autospec=True, return_value=fake_file_contents)
    ):
        assert utils.get_readable_files_in_glob(fake_dir) == expected


def test_get_readable_files_in_glob_is_lexicographic():
    fake_dir = '/fake/'
    fake_file_contents = {'foo': 'bar'}
    expected = [os.path.join(fake_dir, 'a.json'), os.path.join(fake_dir, 'b.json')]
    file_mock = mock.MagicMock(spec=file)
    with contextlib.nested(
        mock.patch('glob.glob', autospec=True, return_value=['/fake/b.json', '/fake/a.json']),
        mock.patch('os.path.isfile', autospec=True, return_value=True),
        mock.patch('os.access', autospec=True, return_value=True),
        mock.patch('paasta_tools.utils.open', create=True, return_value=file_mock),
        mock.patch('paasta_tools.utils.json.load', autospec=True, return_value=fake_file_contents)
    ):
        assert utils.get_readable_files_in_glob(fake_dir) == expected


def test_load_system_paasta_config():
    json_load_return_value = {'foo': 'bar'}
    expected = utils.SystemPaastaConfig(json_load_return_value, '/some/fake/dir')
    file_mock = mock.MagicMock(spec=file)
    with contextlib.nested(
        mock.patch('os.path.isdir', return_value=True),
        mock.patch('os.access', return_value=True),
        mock.patch('paasta_tools.utils.open', create=True, return_value=file_mock),
        mock.patch('paasta_tools.utils.get_readable_files_in_glob', autospec=True,
                   return_value=['/some/fake/dir/some_file.json']),
        mock.patch('paasta_tools.utils.json.load', autospec=True, return_value=json_load_return_value)
    ) as (
        os_is_dir_patch,
        os_access_patch,
        open_file_patch,
        mock_get_readable_files_in_glob,
        json_patch,
    ):
        actual = utils.load_system_paasta_config()
        assert actual == expected
        # Kinda weird but without this load_system_paasta_config() can (and
        # did! during development) return a plain dict without the test
        # complaining.
        assert actual.__class__ == expected.__class__
        open_file_patch.assert_any_call('/some/fake/dir/some_file.json')
        json_patch.assert_any_call(file_mock.__enter__())
        assert json_patch.call_count == 1


def test_load_system_paasta_config_file_non_existent_dir():
    fake_path = '/var/dir_of_fake'
    with contextlib.nested(
        mock.patch('os.path.isdir', return_value=False),
    ) as (
        isdir_patch,
    ):
        with raises(utils.PaastaNotConfiguredError) as excinfo:
            utils.load_system_paasta_config(fake_path)
        expected = "Could not find system paasta configuration directory: %s" % fake_path
        assert str(excinfo.value) == expected


def test_load_system_paasta_config_file_non_readable_dir():
    fake_path = '/var/dir_of_fake'
    with contextlib.nested(
        mock.patch('os.path.isdir', return_value=True),
        mock.patch('os.access', return_value=False),
    ) as (
        isdir_patch,
        access_patch,
    ):
        with raises(utils.PaastaNotConfiguredError) as excinfo:
            utils.load_system_paasta_config(fake_path)
        expected = "Could not read from system paasta configuration directory: %s" % fake_path
        assert str(excinfo.value) == expected


def test_load_system_paasta_config_file_dne():
    fake_path = '/var/dir_of_fake'
    with contextlib.nested(
        mock.patch('os.path.isdir', return_value=True),
        mock.patch('os.access', return_value=True),
        mock.patch('paasta_tools.utils.open', create=True, side_effect=IOError(2, 'a', 'b')),
        mock.patch('paasta_tools.utils.get_readable_files_in_glob', autospec=True, return_value=[fake_path]),
    ) as (
        isdir_patch,
        access_patch,
        open_patch,
        mock_get_readable_files_in_glob,
    ):
        with raises(utils.PaastaNotConfiguredError) as excinfo:
            utils.load_system_paasta_config(fake_path)
        assert str(excinfo.value) == "Could not load system paasta config file b: a"


def test_load_system_paasta_config_merge_lexographically():
    fake_file_a = {'foo': 'this value will be overriden', 'fake': 'fake_data'}
    fake_file_b = {'foo': 'overriding value'}
    expected = utils.SystemPaastaConfig({'foo': 'overriding value', 'fake': 'fake_data'}, '/some/fake/dir')
    file_mock = mock.MagicMock(spec=file)
    with contextlib.nested(
        mock.patch('os.path.isdir', return_value=True),
        mock.patch('os.access', return_value=True),
        mock.patch('paasta_tools.utils.open', create=True, return_value=file_mock),
        mock.patch('paasta_tools.utils.get_readable_files_in_glob', autospec=True,
                   return_value=['a', 'b']),
        mock.patch('paasta_tools.utils.json.load', autospec=True, side_effect=[fake_file_a, fake_file_b])
    ) as (
        os_is_dir_patch,
        os_access_patch,
        open_file_patch,
        mock_get_readable_files_in_glob,
        json_patch,
    ):
        actual = utils.load_system_paasta_config()
        assert actual == expected


def test_SystemPaastaConfig_get_cluster():
    fake_config = utils.SystemPaastaConfig({
        'cluster': 'peanut',
    }, '/some/fake/dir')
    expected = 'peanut'
    actual = fake_config.get_cluster()
    assert actual == expected


def test_SystemPaastaConfig_get_cluster_dne():
    fake_config = utils.SystemPaastaConfig({}, '/some/fake/dir')
    with raises(utils.PaastaNotConfiguredError):
        fake_config.get_cluster()


def test_SystemPaastaConfig_get_volumes():
    fake_config = utils.SystemPaastaConfig({
        'volumes': [{'fake_path': "fake_other_path"}],
    }, '/some/fake/dir')
    expected = [{'fake_path': "fake_other_path"}]
    actual = fake_config.get_volumes()
    assert actual == expected


def test_SystemPaastaConfig_get_volumes_dne():
    fake_config = utils.SystemPaastaConfig({}, '/some/fake/dir')
    with raises(utils.PaastaNotConfiguredError):
        fake_config.get_volumes()


def test_SystemPaastaConfig_get_zk():
    fake_config = utils.SystemPaastaConfig({
        'zookeeper': 'zk://fake_zookeeper_host'
    }, '/some/fake/dir')
    expected = 'fake_zookeeper_host'
    actual = fake_config.get_zk_hosts()
    assert actual == expected


def test_SystemPaastaConfig_get_zk_dne():
    fake_config = utils.SystemPaastaConfig({}, '/some/fake/dir')
    with raises(utils.PaastaNotConfiguredError):
        fake_config.get_zk_hosts()


def test_SystemPaastaConfig_get_registry():
    fake_config = utils.SystemPaastaConfig({
        'docker_registry': 'fake_registry'
    }, '/some/fake/dir')
    expected = 'fake_registry'
    actual = fake_config.get_docker_registry()
    assert actual == expected


def test_SystemPaastaConfig_get_registry_dne():
    fake_config = utils.SystemPaastaConfig({}, '/some/fake/dir')
    with raises(utils.PaastaNotConfiguredError):
        fake_config.get_docker_registry()


def test_SystemPaastaConfig_get_sensu_host_default():
    fake_config = utils.SystemPaastaConfig({}, '/some/fake/dir')
    actual = fake_config.get_sensu_host()
    expected = 'localhost'
    assert actual == expected


def test_SystemPaastaConfig_get_sensu_host():
    fake_config = utils.SystemPaastaConfig({"sensu_host": "blurp"}, '/some/fake/dir')
    actual = fake_config.get_sensu_host()
    expected = 'blurp'
    assert actual == expected


def test_SystemPaastaConfig_get_sensu_host_None():
    fake_config = utils.SystemPaastaConfig({"sensu_host": None}, '/some/fake/dir')
    actual = fake_config.get_sensu_host()
    expected = None
    assert actual == expected


def test_SystemPaastaConfig_get_sensu_port_default():
    fake_config = utils.SystemPaastaConfig({}, '/some/fake/dir')
    actual = fake_config.get_sensu_port()
    expected = 3030
    assert actual == expected


def test_SystemPaastaConfig_get_sensu_port():
    fake_config = utils.SystemPaastaConfig({"sensu_port": 4040}, '/some/fake/dir')
    actual = fake_config.get_sensu_port()
    expected = 4040
    assert actual == expected


def test_atomic_file_write():
    with mock.patch('tempfile.NamedTemporaryFile', autospec=True) as ntf_patch:
        file_patch = ntf_patch().__enter__()
        file_patch.name = '/hurp/.durp-AAA'
        ntf_patch.reset_mock()

        with mock.patch('os.rename', autospec=True) as rename_patch:
            with mock.patch('os.chmod', autospec=True) as chmod_patch:
                with utils.atomic_file_write('/hurp/durp'):
                    ntf_patch.assert_called_once_with(
                        dir='/hurp',
                        prefix='.durp-',
                        delete=False,
                    )
                chmod_patch.assert_called_once_with('/hurp/.durp-AAA', mock.ANY)

            rename_patch.assert_called_once_with(
                '/hurp/.durp-AAA',
                '/hurp/durp'
            )


def test_atomic_file_write_itest():
    tempdir = tempfile.mkdtemp()
    target_file_name = os.path.join(tempdir, 'test_atomic_file_write_itest.txt')

    try:
        old_umask = os.umask(0022)
        with open(target_file_name, 'w') as f_before:
            f_before.write('old content')

        with utils.atomic_file_write(target_file_name) as f_new:
            f_new.write('new content')

            with open(target_file_name) as f_existing:
                # While in the middle of an atomic_file_write, the existing
                # file should still contain the old content, and should not
                # be truncated, etc.
                assert f_existing.read() == 'old content'

        with open(target_file_name) as f_done:
            # once we're done, the content should be in place.
            assert f_done.read() == 'new content'

        file_stat = os.stat(target_file_name)
        assert stat.S_ISREG(file_stat.st_mode)
        assert stat.S_IMODE(file_stat.st_mode) == 0644

    finally:
        os.umask(old_umask)
        shutil.rmtree(tempdir)


def test_configure_log():
    fake_log_writer = {'driver': 'fake'}
    with mock.patch('paasta_tools.utils.load_system_paasta_config') as mock_load_system_paasta_config:
        mock_load_system_paasta_config().get_log_writer.return_value = fake_log_writer
        with mock.patch('paasta_tools.utils.get_log_writer_class') as mock_get_log_writer_class:
            utils.configure_log()
            mock_get_log_writer_class.assert_called_once_with('fake')
            mock_get_log_writer_class('fake').assert_called_once_with(**fake_log_writer)


def test_compose_job_id_without_hashes():
    fake_service = "my_cool_service"
    fake_instance = "main"
    expected = "my_cool_service.main"
    actual = utils.compose_job_id(fake_service, fake_instance)
    assert actual == expected


def test_compose_job_id_with_git_hash():
    fake_service = "my_cool_service"
    fake_instance = "main"
    fake_git_hash = "git123abc"
    with raises(utils.InvalidJobNameError):
        utils.compose_job_id(fake_service, fake_instance, git_hash=fake_git_hash)


def test_compose_job_id_with_config_hash():
    fake_service = "my_cool_service"
    fake_instance = "main"
    fake_config_hash = "config456def"
    with raises(utils.InvalidJobNameError):
        utils.compose_job_id(fake_service, fake_instance, config_hash=fake_config_hash)


def test_compose_job_id_with_hashes():
    fake_service = "my_cool_service"
    fake_instance = "main"
    fake_git_hash = "git123abc"
    fake_config_hash = "config456def"
    expected = "my_cool_service.main.git123abc.config456def"
    actual = utils.compose_job_id(fake_service, fake_instance, fake_git_hash, fake_config_hash)
    assert actual == expected


def test_decompose_job_id_too_short():
    with raises(utils.InvalidJobNameError):
        utils.decompose_job_id('foo')


def test_decompose_job_id_without_hashes():
    fake_job_id = "my_cool_service.main"
    expected = ("my_cool_service", "main", None, None)
    actual = utils.decompose_job_id(fake_job_id)
    assert actual == expected


def test_decompose_job_id_with_hashes():
    fake_job_id = "my_cool_service.main.git123abc.config456def"
    expected = ("my_cool_service", "main", "git123abc", "config456def")
    actual = utils.decompose_job_id(fake_job_id)
    assert actual == expected


@mock.patch('paasta_tools.utils.build_docker_image_name')
def test_build_docker_tag(mock_build_docker_image_name):
    upstream_job_name = 'foo'
    upstream_git_commit = 'bar'
    mock_build_docker_image_name.return_value = 'fake-registry/services-foo'
    expected = 'fake-registry/services-foo:paasta-%s' % (
        upstream_git_commit,
    )
    actual = utils.build_docker_tag(upstream_job_name, upstream_git_commit)
    assert actual == expected


@mock.patch('paasta_tools.utils.build_docker_image_name')
def test_check_docker_image_false(mock_build_docker_image_name):
    mock_build_docker_image_name.return_value = 'fake-registry/services-foo'
    fake_app = 'fake_app'
    fake_commit = 'fake_commit'
    docker_tag = utils.build_docker_tag(fake_app, fake_commit)
    with mock.patch('docker.Client') as mock_docker:
        docker_client = mock_docker.return_value
        docker_client.images.return_value = [{
            'Created': 1425430339,
            'VirtualSize': 250344331,
            'ParentId': '1111',
            'RepoTags': [docker_tag],
            'Id': 'ef978820f195dede62e206bbd41568463ab2b79260bc63835a72154fe7e196a2',
            'Size': 0}
        ]
        assert utils.check_docker_image('test_service', 'tag2') is False


@mock.patch('paasta_tools.utils.build_docker_image_name')
def test_check_docker_image_true(mock_build_docker_image_name):
    fake_app = 'fake_app'
    fake_commit = 'fake_commit'
    mock_build_docker_image_name.return_value = 'fake-registry/services-foo'
    docker_tag = utils.build_docker_tag(fake_app, fake_commit)
    with mock.patch('docker.Client') as mock_docker:
        docker_client = mock_docker.return_value
        docker_client.images.return_value = [{
            'Created': 1425430339,
            'VirtualSize': 250344331,
            'ParentId': '1111',
            'RepoTags': [docker_tag],
            'Id': 'ef978820f195dede62e206bbd41568463ab2b79260bc63835a72154fe7e196a2',
            'Size': 0}
        ]
        assert utils.check_docker_image(fake_app, fake_commit) is True


def test_remove_ansi_escape_sequences():
    plain_string = 'blackandwhite'
    colored_string = '\033[34m' + plain_string + '\033[0m'
    assert utils.remove_ansi_escape_sequences(colored_string) == plain_string


def test_get_default_cluster_for_service():
    fake_service = 'fake_service'
    fake_clusters = ['fake_cluster-1', 'fake_cluster-2']
    with contextlib.nested(
        mock.patch('paasta_tools.utils.list_clusters', autospec=True, return_value=fake_clusters),
        mock.patch('paasta_tools.utils.load_system_paasta_config', autospec=True),
    ) as (
        mock_list_clusters,
        mock_load_system_paasta_config,
    ):
        mock_load_system_paasta_config.side_effect = utils.PaastaNotConfiguredError
        assert utils.get_default_cluster_for_service(fake_service) == 'fake_cluster-1'
        mock_list_clusters.assert_called_once_with(fake_service)


def test_get_default_cluster_for_service_empty_deploy_config():
    fake_service = 'fake_service'
    with contextlib.nested(
        mock.patch('paasta_tools.utils.list_clusters', autospec=True, return_value=[]),
        mock.patch('paasta_tools.utils.load_system_paasta_config', autospec=True),
    ) as (
        mock_list_clusters,
        mock_load_system_paasta_config,
    ):
        mock_load_system_paasta_config.side_effect = utils.PaastaNotConfiguredError
        with raises(utils.NoConfigurationForServiceError):
            utils.get_default_cluster_for_service(fake_service)
        mock_list_clusters.assert_called_once_with(fake_service)


def test_list_clusters_no_service_given_lists_all_of_them():
    fake_soa_dir = '/nail/etc/services'
    fake_cluster_configs = ['/nail/etc/services/service1/marathon-cluster1.yaml',
                            '/nail/etc/services/service2/chronos-cluster2.yaml']
    expected = ['cluster1', 'cluster2']
    with contextlib.nested(
        mock.patch('os.path.join', autospec=True, return_value='%s/*' % fake_soa_dir),
        mock.patch('glob.glob', autospec=True, return_value=fake_cluster_configs),
    ) as (
        mock_join_path,
        mock_glob,
    ):
        actual = utils.list_clusters(soa_dir=fake_soa_dir)
        assert actual == expected
        mock_join_path.assert_called_once_with(fake_soa_dir, '*')
        mock_glob.assert_called_once_with('%s/*/*.yaml' % fake_soa_dir)


def test_list_clusters_with_service():
    fake_soa_dir = '/nail/etc/services'
    fake_service = 'fake_service'
    fake_cluster_configs = ['/nail/etc/services/service1/marathon-cluster1.yaml',
                            '/nail/etc/services/service1/chronos-cluster2.yaml']
    expected = ['cluster1', 'cluster2']
    with contextlib.nested(
        mock.patch('os.path.join', autospec=True, return_value='%s/%s' % (fake_soa_dir, fake_service)),
        mock.patch('glob.glob', autospec=True, return_value=fake_cluster_configs),
    ) as (
        mock_join_path,
        mock_glob,
    ):
        actual = utils.list_clusters(fake_service, fake_soa_dir)
        assert actual == expected
        mock_join_path.assert_called_once_with(fake_soa_dir, fake_service)
        mock_glob.assert_called_once_with('%s/%s/*.yaml' % (fake_soa_dir, fake_service))


def test_list_clusters_ignores_bogus_clusters():
    fake_soa_dir = '/nail/etc/services'
    fake_service = 'fake_service'
    fake_cluster_configs = ['/nail/etc/services/service1/marathon-cluster1.yaml',
                            '/nail/etc/services/service1/marathon-PROD.yaml',
                            '/nail/etc/services/service1/chronos-cluster2.yaml',
                            '/nail/etc/services/service1/chronos-SHARED.yaml']
    expected = ['cluster1', 'cluster2']
    with contextlib.nested(
        mock.patch('os.path.join', autospec=True, return_value='%s/%s' % (fake_soa_dir, fake_service)),
        mock.patch('glob.glob', autospec=True, return_value=fake_cluster_configs),
    ) as (
        mock_join_path,
        mock_glob,
    ):
        actual = utils.list_clusters(service=fake_service)
        assert actual == expected


def test_list_all_instances_for_service():
    service = 'fake_service'
    clusters = ['fake_cluster']
    mock_instances = [(service, 'instance1'), (service, 'instance2')]
    expected = set(['instance1', 'instance2'])
    with contextlib.nested(
        mock.patch('paasta_tools.utils.list_clusters', autospec=True),
        mock.patch('paasta_tools.utils.get_service_instance_list', autospec=True),
    ) as (
        mock_list_clusters,
        mock_service_instance_list,
    ):
        mock_list_clusters.return_value = clusters
        mock_service_instance_list.return_value = mock_instances
        actual = utils.list_all_instances_for_service(service)
        assert actual == expected
        mock_list_clusters.assert_called_once_with(service, soa_dir=mock.ANY)
        mock_service_instance_list.assert_called_once_with(service, clusters[0], None, soa_dir=mock.ANY)


def test_get_service_instance_list():
    fake_name = 'hint'
    fake_instance_1 = 'unsweet'
    fake_instance_2 = 'water'
    fake_cluster = '16floz'
    fake_dir = '/nail/home/hipster'
    fake_job_config = {fake_instance_1: {},
                       fake_instance_2: {}}
    expected = [(fake_name, fake_instance_1), (fake_name, fake_instance_1),
                (fake_name, fake_instance_2), (fake_name, fake_instance_2)]
    with contextlib.nested(
        mock.patch('paasta_tools.utils.service_configuration_lib.read_extra_service_information', autospec=True,
                   return_value=fake_job_config),
    ) as (
        read_extra_info_patch,
    ):
        actual = utils.get_service_instance_list(fake_name, fake_cluster, soa_dir=fake_dir)
        read_extra_info_patch.assert_any_call(fake_name, 'marathon-16floz', soa_dir=fake_dir)
        read_extra_info_patch.assert_any_call(fake_name, 'chronos-16floz', soa_dir=fake_dir)
        assert read_extra_info_patch.call_count == 2
        assert sorted(expected) == sorted(actual)


def test_get_services_for_cluster():
    cluster = 'honey_bunches_of_oats'
    soa_dir = 'completely_wholesome'
    instances = [['this_is_testing', 'all_the_things'], ['my_nerf_broke']]
    expected = ['my_nerf_broke', 'this_is_testing', 'all_the_things']
    with contextlib.nested(
        mock.patch('os.path.abspath', autospec=True, return_value='chex_mix'),
        mock.patch('os.listdir', autospec=True, return_value=['dir1', 'dir2']),
        mock.patch('paasta_tools.utils.get_service_instance_list',
                   side_effect=lambda a, b, c, d: instances.pop()),
    ) as (
        abspath_patch,
        listdir_patch,
        get_instances_patch,
    ):
        actual = utils.get_services_for_cluster(cluster, soa_dir=soa_dir)
        assert expected == actual
        abspath_patch.assert_called_once_with(soa_dir)
        listdir_patch.assert_called_once_with('chex_mix')
        get_instances_patch.assert_any_call('dir1', cluster, None, soa_dir)
        get_instances_patch.assert_any_call('dir2', cluster, None, soa_dir)
        assert get_instances_patch.call_count == 2


def test_color_text():
    expected = "%shi%s" % (utils.PaastaColors.RED, utils.PaastaColors.DEFAULT)
    actual = utils.PaastaColors.color_text(utils.PaastaColors.RED, "hi")
    assert actual == expected


def test_color_text_nested():
    expected = "%sred%sblue%sred%s" % (
        utils.PaastaColors.RED,
        utils.PaastaColors.BLUE,
        utils.PaastaColors.DEFAULT + utils.PaastaColors.RED,
        utils.PaastaColors.DEFAULT,
    )
    actual = utils.PaastaColors.color_text(utils.PaastaColors.RED, "red%sred" % utils.PaastaColors.blue("blue"))
    assert actual == expected


def test_DeploymentsJson_read():
    file_mock = mock.MagicMock(spec=file)
    fake_dir = '/var/dir_of_fake'
    fake_path = '/var/dir_of_fake/fake_service/deployments.json'
    fake_json = {
        'v1': {
            'no_srv:blaster': {
                'docker_image': 'test_rocker:9.9',
                'desired_state': 'start',
                'force_bounce': None,
            },
            'dont_care:about': {
                'docker_image': 'this:guy',
                'desired_state': 'stop',
                'force_bounce': '12345',
            },
        },
    }
    with contextlib.nested(
        mock.patch('paasta_tools.utils.open', create=True, return_value=file_mock),
        mock.patch('json.load', autospec=True, return_value=fake_json),
        mock.patch('paasta_tools.utils.os.path.isfile', autospec=True, return_value=True),
    ) as (
        open_patch,
        json_patch,
        isfile_patch,
    ):
        actual = utils.load_deployments_json('fake_service', fake_dir)
        open_patch.assert_called_once_with(fake_path)
        json_patch.assert_called_once_with(file_mock.__enter__())
        assert actual == fake_json['v1']


def test_get_docker_url_no_error():
    fake_registry = "im.a-real.vm"
    fake_image = "and-i-can-run:1.0"
    expected = "%s/%s" % (fake_registry, fake_image)
    assert utils.get_docker_url(fake_registry, fake_image) == expected


def test_get_docker_url_with_no_docker_image():
    with raises(utils.NoDockerImageError):
        utils.get_docker_url('fake_registry', None)


def test_run_cancels_timer_thread_on_keyboard_interrupt():
    mock_process = mock.Mock()
    mock_timer_object = mock.Mock()
    with contextlib.nested(
        mock.patch('paasta_tools.utils.Popen', autospec=True, return_value=mock_process),
        mock.patch('paasta_tools.utils.threading.Timer', autospec=True, return_value=mock_timer_object),
    ) as (
        mock_popen,
        mock_timer
    ):
        mock_process.stdout.readline.side_effect = KeyboardInterrupt
        with raises(KeyboardInterrupt):
            utils._run('sh echo foo', timeout=10)
        assert mock_timer_object.cancel.call_count == 1


class TestInstanceConfig:

    def test_get_monitoring(self):
        fake_info = 'fake_info'
        assert utils.InstanceConfig(
            service='',
            cluster='',
            instance='',
            config_dict={'monitoring': fake_info},
            branch_dict={},
        ).get_monitoring() == fake_info

    def test_get_cpus_in_config(self):
        fake_conf = utils.InstanceConfig(
            service='',
            cluster='',
            instance='',
            config_dict={'cpus': -5},
            branch_dict={},
        )
        assert fake_conf.get_cpus() == -5

    def test_get_cpus_in_config_float(self):
        fake_conf = utils.InstanceConfig(
            service='',
            cluster='',
            instance='',
            config_dict={'cpus': .66},
            branch_dict={},
        )
        assert fake_conf.get_cpus() == .66

    def test_get_cpus_default(self):
        fake_conf = utils.InstanceConfig(
            service='',
            cluster='',
            instance='',
            config_dict={},
            branch_dict={},
        )
        assert fake_conf.get_cpus() == .25

    def test_get_mem_in_config(self):
        fake_conf = utils.InstanceConfig(
            service='',
            instance='',
            cluster='',
            config_dict={'mem': -999},
            branch_dict={},
        )
        assert fake_conf.get_mem() == -999

    def test_get_mem_default(self):
        fake_conf = utils.InstanceConfig(
            service='',
            instance='',
            cluster='',
            config_dict={},
            branch_dict={},
        )
        assert fake_conf.get_mem() == 1024

    def test_get_disk_in_config(self):
        fake_conf = utils.InstanceConfig(
            service='',
            instance='',
            cluster='',
            config_dict={'disk': -999},
            branch_dict={},
        )
        assert fake_conf.get_disk() == -999

    def test_get_disk_default(self):
        fake_conf = utils.InstanceConfig(
            service='',
            instance='',
            cluster='',
            config_dict={},
            branch_dict={},
        )
        assert fake_conf.get_disk() == 1024

    def test_deploy_group_default(self):
        fake_conf = utils.InstanceConfig(
            service='',
            instance='fake_instance',
            cluster='fake_cluster',
            config_dict={},
            branch_dict={},
        )
        assert fake_conf.get_deploy_group() == 'fake_cluster.fake_instance'

    def test_deploy_group_if_config(self):
        fake_conf = utils.InstanceConfig(
            service='',
            instance='',
            cluster='',
            config_dict={'deploy_group': 'fake_deploy_group'},
            branch_dict={},
        )
        assert fake_conf.get_deploy_group() == 'fake_deploy_group'

    def test_deploy_group_string_interpolation(self):
        fake_conf = utils.InstanceConfig(
            service='',
            instance='',
            cluster='fake_cluster',
            config_dict={'deploy_group': 'cluster_is_{cluster}'},
            branch_dict={},
        )
        assert fake_conf.get_deploy_group() == 'cluster_is_fake_cluster'

    def test_get_cmd_default(self):
        fake_conf = utils.InstanceConfig(
            service='',
            cluster='',
            instance='',
            config_dict={},
            branch_dict={},
        )
        assert fake_conf.get_cmd() is None

    def test_get_cmd_in_config(self):
        fake_conf = utils.InstanceConfig(
            service='',
            cluster='',
            instance='',
            config_dict={'cmd': 'FAKECMD'},
            branch_dict={},
        )
        assert fake_conf.get_cmd() == 'FAKECMD'

    def test_get_env_default(self):
        fake_conf = utils.InstanceConfig(
            service='fake_service',
            cluster='fake_cluster',
            instance='fake_instance',
            config_dict={},
            branch_dict={},
        )
        assert fake_conf.get_env() == {
            'PAASTA_SERVICE': 'fake_service',
            'PAASTA_INSTANCE': 'fake_instance',
            'PAASTA_CLUSTER': 'fake_cluster',
        }

    def test_get_env_with_config(self):
        fake_conf = utils.InstanceConfig(
            service='',
            cluster='',
            instance='',
            config_dict={'env': {'SPECIAL_ENV': 'TRUE'}},
            branch_dict={},
        )
        assert fake_conf.get_env() == {
            'SPECIAL_ENV': 'TRUE',
            'PAASTA_SERVICE': '',
            'PAASTA_INSTANCE': '',
            'PAASTA_CLUSTER': '',
        }

    def test_get_args_default_no_cmd(self):
        fake_conf = utils.InstanceConfig(
            service='',
            cluster='',
            instance='',
            config_dict={},
            branch_dict={},
        )
        assert fake_conf.get_args() == []

    def test_get_args_default_with_cmd(self):
        fake_conf = utils.InstanceConfig(
            service='',
            cluster='',
            instance='',
            config_dict={'cmd': 'FAKECMD'},
            branch_dict={},
        )
        assert fake_conf.get_args() is None

    def test_get_args_in_config(self):
        fake_conf = utils.InstanceConfig(
            service='',
            cluster='',
            instance='',
            config_dict={'args': ['arg1', 'arg2']},
            branch_dict={},
        )
        assert fake_conf.get_args() == ['arg1', 'arg2']

    def test_get_args_in_config_with_cmd(self):
        fake_conf = utils.InstanceConfig(
            service='',
            cluster='',
            instance='',
            config_dict={'args': ['A'], 'cmd': 'C'},
            branch_dict={},
        )
        fake_conf.get_cmd()
        with raises(utils.InvalidInstanceConfig):
            fake_conf.get_args()

    def test_get_force_bounce(self):
        fake_conf = utils.InstanceConfig(
            service='',
            cluster='',
            instance='',
            config_dict={},
            branch_dict={'force_bounce': 'blurp'},
        )
        assert fake_conf.get_force_bounce() == 'blurp'

    def test_get_desired_state(self):
        fake_conf = utils.InstanceConfig(
            service='',
            cluster='',
            instance='',
            config_dict={},
            branch_dict={'desired_state': 'stop'},
        )
        assert fake_conf.get_desired_state() == 'stop'

    def test_monitoring_blacklist_default(self):
        fake_conf = utils.InstanceConfig(
            service='',
            cluster='',
            instance='',
            config_dict={},
            branch_dict={},
        )
        assert fake_conf.get_monitoring_blacklist() == []

    def test_monitoring_blacklist_defaults_to_deploy_blacklist(self):
        fake_deploy_blacklist = [["region", "fake_region"]]
        fake_conf = utils.InstanceConfig(
            service='',
            cluster='',
            instance='',
            config_dict={'deploy_blacklist': fake_deploy_blacklist},
            branch_dict={},
        )
        assert fake_conf.get_monitoring_blacklist() == fake_deploy_blacklist

    def test_deploy_blacklist_default(self):
        fake_conf = utils.InstanceConfig(
            service='',
            cluster='',
            instance='',
            config_dict={},
            branch_dict={},
        )
        assert fake_conf.get_deploy_blacklist() == []

    def test_deploy_blacklist_reads_blacklist(self):
        fake_deploy_blacklist = [["region", "fake_region"]]
        fake_conf = utils.InstanceConfig(
            service='',
            cluster='',
            instance='',
            config_dict={'deploy_blacklist': fake_deploy_blacklist},
            branch_dict={},
        )
        assert fake_conf.get_deploy_blacklist() == fake_deploy_blacklist

    def test_extra_volumes_default(self):
        fake_conf = utils.InstanceConfig(
            service='',
            cluster='',
            instance='',
            config_dict={},
            branch_dict={},
        )
        assert fake_conf.get_extra_volumes() == []

    def test_extra_volumes_normal(self):
        fake_extra_volumes = [
            {
                "containerPath": "/etc/a",
                "hostPath": "/var/data/a",
                "mode": "RO"
            },
        ]
        fake_conf = utils.InstanceConfig(
            service='',
            cluster='',
            instance='',
            config_dict={'extra_volumes': fake_extra_volumes},
            branch_dict={},
        )
        assert fake_conf.get_extra_volumes() == fake_extra_volumes

    def test_get_pool(self):
        pool = "poolname"
        fake_conf = utils.InstanceConfig(
            service='',
            cluster='',
            instance='',
            config_dict={'pool': pool},
            branch_dict={},
        )
        assert fake_conf.get_pool() == pool

    def test_get_pool_default(self):
        fake_conf = utils.InstanceConfig(
            service='',
            cluster='',
            instance='',
            config_dict={},
            branch_dict={},
        )
        assert fake_conf.get_pool() == 'default'


def test_is_under_replicated_ok():
    num_available = 1
    expected_count = 1
    crit_threshold = 50
    actual = utils.is_under_replicated(num_available, expected_count, crit_threshold)
    assert actual == (False, float(100))


def test_is_under_replicated_zero():
    num_available = 1
    expected_count = 0
    crit_threshold = 50
    actual = utils.is_under_replicated(num_available, expected_count, crit_threshold)
    assert actual == (False, float(100))


def test_is_under_replicated_critical():
    num_available = 0
    expected_count = 1
    crit_threshold = 50
    actual = utils.is_under_replicated(num_available, expected_count, crit_threshold)
    assert actual == (True, float(0))


def test_deploy_blacklist_to_constraints():
    fake_deploy_blacklist = [["region", "useast1-prod"], ["habitat", "fake_habitat"]]
    expected_constraints = [["region", "UNLIKE", "useast1-prod"], ["habitat", "UNLIKE", "fake_habitat"]]
    actual = utils.deploy_blacklist_to_constraints(fake_deploy_blacklist)
    assert actual == expected_constraints


def test_validate_service_instance_valid_marathon():
    mock_marathon_services = [('service1', 'main'), ('service2', 'main')]
    mock_chronos_services = [('service1', 'worker'), ('service2', 'tailer')]
    my_service = 'service1'
    my_instance = 'main'
    fake_cluster = 'fake_cluster'
    fake_soa_dir = 'fake_soa_dir'
    with contextlib.nested(
        mock.patch('paasta_tools.utils.get_services_for_cluster',
                   autospec=True,
                   side_effect=[mock_marathon_services, mock_chronos_services]),
    ) as (
        get_services_for_cluster_patch,
    ):
        assert utils.validate_service_instance(
            my_service,
            my_instance,
            fake_cluster,
            fake_soa_dir,
        ) == 'marathon'
        assert mock.call(
            cluster=fake_cluster,
            instance_type='marathon',
            soa_dir=fake_soa_dir,
        ) in get_services_for_cluster_patch.call_args_list


def test_validate_service_instance_valid_chronos():
    mock_marathon_services = [('service1', 'main'), ('service2', 'main')]
    mock_chronos_services = [('service1', 'worker'), ('service2', 'tailer')]
    my_service = 'service1'
    my_instance = 'worker'
    fake_cluster = 'fake_cluster'
    fake_soa_dir = 'fake_soa_dir'
    with contextlib.nested(
        mock.patch('paasta_tools.utils.get_services_for_cluster',
                   autospec=True,
                   side_effect=[mock_marathon_services, mock_chronos_services]),
    ) as (
        get_services_for_cluster_patch,
    ):
        assert utils.validate_service_instance(
            my_service,
            my_instance,
            fake_cluster,
            fake_soa_dir,
        ) == 'chronos'
        assert mock.call(
            cluster=fake_cluster,
            instance_type='chronos',
            soa_dir=fake_soa_dir,
        ) in get_services_for_cluster_patch.call_args_list


def test_validate_service_instance_invalid():
    mock_marathon_services = [('service1', 'main'), ('service2', 'main')]
    mock_chronos_services = [('service1', 'worker'), ('service2', 'tailer')]
    my_service = 'bad_service'
    my_instance = 'main'
    fake_cluster = 'fake_cluster'
    fake_soa_dir = 'fake_soa_dir'
    with contextlib.nested(
        mock.patch('paasta_tools.utils.get_services_for_cluster',
                   autospec=True,
                   side_effect=[mock_marathon_services, mock_chronos_services]),
        mock.patch('sys.exit'),
    ) as (
        get_services_for_cluster_patch,
        sys_exit_patch,
    ):
        utils.validate_service_instance(
            my_service,
            my_instance,
            fake_cluster,
            fake_soa_dir,
        )
        sys_exit_patch.assert_called_once_with(3)


def test_terminal_len():
    assert len('some text') == utils.terminal_len(utils.PaastaColors.red('some text'))


def test_format_table():
    actual = utils.format_table(
        [
            ['looooong', 'y', 'z'],
            ['a', 'looooong', 'c'],
            ['j', 'k', 'looooong']
        ]
    )
    expected = [
        'looooong  y         z',
        'a         looooong  c',
        'j         k         looooong',
    ]
    assert actual == expected
    assert ["a     b     c"] == utils.format_table([['a', 'b', 'c']], min_spacing=5)


def test_format_table_with_interjected_lines():
    actual = utils.format_table(
        [
            ['looooong', 'y', 'z'],
            'interjection',
            ['a', 'looooong', 'c'],
            u'unicode interjection',
            ['j', 'k', 'looooong']
        ]
    )
    expected = [
        'looooong  y         z',
        'interjection',
        'a         looooong  c',
        u'unicode interjection',
        'j         k         looooong',
    ]
    assert actual == expected


def test_format_table_all_strings():
    actual = utils.format_table(['foo', 'bar', 'baz'])
    expected = ['foo', 'bar', 'baz']
    assert actual == expected


<<<<<<< HEAD
def test_null_log_writer():
    """Basic smoke test for NullLogWriter"""
    lw = utils.NullLogWriter(driver='null')
    lw.log('fake_service', 'fake_line', 'build', 'BOGUS_LEVEL')
=======
def test_parse_timestamp():
    actual = utils.parse_timestamp('19700101T000000')
    expected = datetime.datetime(year=1970, month=1, day=1, hour=0, minute=0, second=0)
    assert actual == expected
>>>>>>> c384e3e7
<|MERGE_RESOLUTION|>--- conflicted
+++ resolved
@@ -1226,14 +1226,13 @@
     assert actual == expected
 
 
-<<<<<<< HEAD
+def test_parse_timestamp():
+    actual = utils.parse_timestamp('19700101T000000')
+    expected = datetime.datetime(year=1970, month=1, day=1, hour=0, minute=0, second=0)
+    assert actual == expected
+
+
 def test_null_log_writer():
     """Basic smoke test for NullLogWriter"""
     lw = utils.NullLogWriter(driver='null')
-    lw.log('fake_service', 'fake_line', 'build', 'BOGUS_LEVEL')
-=======
-def test_parse_timestamp():
-    actual = utils.parse_timestamp('19700101T000000')
-    expected = datetime.datetime(year=1970, month=1, day=1, hour=0, minute=0, second=0)
-    assert actual == expected
->>>>>>> c384e3e7
+    lw.log('fake_service', 'fake_line', 'build', 'BOGUS_LEVEL')