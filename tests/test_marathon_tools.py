--- conflicted
+++ resolved
@@ -548,10 +548,8 @@
         port = 123456789
         expected_url = 'http://%s:%s/state.json' % (hostname, port)
         timeout = -99
-<<<<<<< HEAD
-
-        stringio_patch.return_value.getvalue.return_value = 'curl_into_a_corner'
-        json_load_patch.return_value = {
+        mock_requests_get.return_value = mock_response = mock.Mock()
+        mock_response.json.return_value = {
             'frameworks': [
                 {
                     'executors': [
@@ -582,28 +580,6 @@
                 }
             ]
         }
-
-=======
-        mock_requests_get.return_value = mock_response = mock.Mock()
-        mock_response.json.return_value = {
-            'frameworks': [
-                {'executors': [
-                    {'id': id_1, 'resources': {'ports': ports_1}, 'tasks': [{u'state': u'TASK_RUNNING'}]},
-                    {'id': id_2, 'resources': {'ports': ports_2}, 'tasks': [{u'state': u'TASK_RUNNING'}]}],
-                 'name': 'marathon-1111111'},
-                {'executors': [
-                    {'id': id_3, 'resources': {'ports': ports_3}, 'tasks': [{u'state': u'TASK_RUNNING'}]},
-                    {'id': id_4, 'resources': {'ports': ports_4}, 'tasks': [{u'state': u'TASK_RUNNING'}]}],
-                 'name': 'marathon-3145jgreoifd'},
-                {'executors': [
-                    {'id': id_5, 'resources': {'ports': ports_5}, 'tasks': [{u'state': u'TASK_STAGED'}]}],
-                 'name': 'marathon-754rchoeurcho'},
-                {'executors': [
-                    {'id': 'bunk', 'resources': {'ports': '[65-65]'}, 'tasks': [{u'state': u'TASK_RUNNING'}]}],
-                 'name': 'super_bunk'}
-            ]
-        }
->>>>>>> 20ad8bf5
         expected = [('klingon', 'ships', 111),
                     ('fire', 'photon', 222),
                     ('dota', 'axe', 333),
@@ -953,31 +929,6 @@
         with raises(marathon_tools.NoDockerImageError):
             marathon_tools.get_docker_url('fake_registry', None)
 
-<<<<<<< HEAD
-=======
-    def test_verify_docker_image_good(self):
-        fake_registry = "im.a-real.vm"
-        fake_image = "and-i-can-run:1.0"
-        with mock.patch('requests.get') as mock_requests_get:
-            mock_requests_get.return_value = mock_response = mock.Mock()
-            mock_response.status_code = 200
-            actual = marathon_tools.verify_docker_image(fake_registry, fake_image)
-            assert actual is True
-            expected_url = 'http://im.a-real.vm/v1/repositories/and-i-can-run/tags/1.0'
-            mock_requests_get.assert_called_once_with(expected_url, timeout=10)
-
-    def test_verify_docker_image_bad(self):
-        fake_registry = "im.a-real.vm"
-        fake_image = "and-i-can-run:1.0"
-        with mock.patch('requests.get') as mock_requests_get:
-            mock_requests_get.return_value = mock_response = mock.Mock()
-            mock_response.status_code = 404
-            actual = marathon_tools.verify_docker_image(fake_registry, fake_image)
-            assert actual is False
-            expected_url = 'http://im.a-real.vm/v1/repositories/and-i-can-run/tags/1.0'
-            mock_requests_get.assert_called_once_with(expected_url, timeout=10)
-
->>>>>>> 20ad8bf5
     def test_get_marathon_client(self):
         fake_url = "nothing_for_me_to_do_but_dance"
         fake_user = "the_boogie"
