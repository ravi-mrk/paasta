--- conflicted
+++ resolved
@@ -935,16 +935,11 @@
     autoscaling_resources = system_config.get_cluster_autoscaling_resources()
     autoscaling_draining_enabled = system_config.get_cluster_autoscaling_draining_enabled()
     all_pool_settings = system_config.get_resource_pool_settings()
-<<<<<<< HEAD
+    mesos_state = get_mesos_master().state
+    utilization_errors = get_all_utilization_errors(autoscaling_resources, all_pool_settings, mesos_state)
     autoscaling_scalers = defaultdict(list)
-    utilization_errors = get_all_utilization_errors(autoscaling_resources, all_pool_settings)
     any_cancelled_pool = defaultdict(lambda: False)
     any_scale_up_pool = defaultdict(lambda: False)
-=======
-    autoscaling_scalers = []
-    mesos_state = get_mesos_master().state
-    utilization_errors = get_all_utilization_errors(autoscaling_resources, all_pool_settings, mesos_state)
->>>>>>> c77f984d
     for identifier, resource in autoscaling_resources.items():
         pool_settings = all_pool_settings.get(resource['pool'], {})
         try:
