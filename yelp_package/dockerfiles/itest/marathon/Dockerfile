# Copyright 2015 Yelp Inc.
#
# Licensed under the Apache License, Version 2.0 (the "License");
# you may not use this file except in compliance with the License.
# You may obtain a copy of the License at
#
#     http://www.apache.org/licenses/LICENSE-2.0
#
# Unless required by applicable law or agreed to in writing, software
# distributed under the License is distributed on an "AS IS" BASIS,
# WITHOUT WARRANTIES OR CONDITIONS OF ANY KIND, either express or implied.
# See the License for the specific language governing permissions and
# limitations under the License.

FROM ubuntu:trusty
RUN echo "deb http://repos.mesosphere.com/ubuntu trusty main" > /etc/apt/sources.list.d/mesosphere.list
<<<<<<< HEAD
RUN apt-key adv --keyserver keyserver.ubuntu.com --recv E56151BF
RUN apt-get update && apt-get -y install mesos=0.25.0-0.2.70.ubuntu1404
=======
RUN apt-key adv --keyserver keyserver.ubuntu.com --recv 81026D0004C44CF7EF55ADF8DF7D54CBE56151BF
RUN apt-get update && apt-get -y install mesos=0.27.2-2.0.15.ubuntu1404
>>>>>>> 20a8953a

# Install Java 8 PPA
RUN apt-get install -y software-properties-common
RUN add-apt-repository ppa:webupd8team/java
RUN apt-key adv --keyserver keyserver.ubuntu.com --recv 7B2C3B0889BF5709A105D03AC2518248EEA14886
RUN echo "debconf shared/accepted-oracle-license-v1-1 select true" | debconf-set-selections
RUN echo "debconf shared/accepted-oracle-license-v1-1 seen true" | debconf-set-selections
RUN apt-get update && apt-get -y install lsb-release oracle-java8-installer

RUN apt-get -y install libsasl2-modules marathon=0.13.1-1.0.456.ubuntu1404

RUN echo -n "secret2" > /etc/marathon_framework_secret

EXPOSE 8080<|MERGE_RESOLUTION|>--- conflicted
+++ resolved
@@ -14,13 +14,8 @@
 
 FROM ubuntu:trusty
 RUN echo "deb http://repos.mesosphere.com/ubuntu trusty main" > /etc/apt/sources.list.d/mesosphere.list
-<<<<<<< HEAD
 RUN apt-key adv --keyserver keyserver.ubuntu.com --recv E56151BF
-RUN apt-get update && apt-get -y install mesos=0.25.0-0.2.70.ubuntu1404
-=======
-RUN apt-key adv --keyserver keyserver.ubuntu.com --recv 81026D0004C44CF7EF55ADF8DF7D54CBE56151BF
 RUN apt-get update && apt-get -y install mesos=0.27.2-2.0.15.ubuntu1404
->>>>>>> 20a8953a
 
 # Install Java 8 PPA
 RUN apt-get install -y software-properties-common
