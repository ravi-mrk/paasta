import sys
import json
from behave import when, then

sys.path.append('../')
from paasta_tools.utils import _run
from paasta_tools.chronos_tools import compose_job_id


<<<<<<< HEAD
# TODO DRY this out in PAASTA-1174, re-use the new job step from chronos_steps
@when(u'I launch "{num_jobs}" chronos jobs')
def launch_jobs(context, num_jobs):
=======
@when('I launch {num_jobs} {state} jobs for the service "{service}" with chronos instance "{job}" and differing tags')
def launch_jobs(context, num_jobs, state, service, job):
>>>>>>> 5eb856ae
    client = context.chronos_client
    jobs = [{
        'async': False,
        'command': 'echo 1',
        'epsilon': 'PT15M',
        'name': compose_job_id(service, job, 'config%d' % x),
        'owner': 'paasta',
        'disabled': True,
        'schedule': 'R/2014-01-01T00:00:00Z/PT60M',
    } for x in range(0, int(num_jobs))]
    for job in jobs:
        try:
            print 'attempting to create job %s' % job['name']
            client.add(job)
        except Exception:
            print 'Error creating test job: %s' % json.dumps(job)
            raise

    # a 'configured' job is one which has had the appropriate
    # yelp-soa configs into place.
    # an 'unconfigured' job represents a job which may at one stage
    # been a configured chronos job, but no longer has the
    # corresponding configuration in place the target for.
    # 'unconfigured' jobs are the target for cleanup_chronos_jobs
    if state == "configured":
        context.configured_job_names = [job['name'] for job in jobs]
    elif state == "unconfigured":
        context.unconfigured_job_names = [job['name'] for job in jobs]


@when('I launch {num_jobs} non-paasta jobs')
def launch_non_paasta_jobs(context, num_jobs):
    client = context.chronos_client
    jobs = [{
        'async': False,
        'command': 'echo 1',
        'epsilon': 'PT15M',
        'name': 'foobar%d' % job,
        'owner': 'rogue',
        'disabled': True,
        'schedule': 'R/2014-01-01T00:00:00Z/PT60M',
    } for job in range(0, int(num_jobs))]
    context.non_paasta_jobs = [job['name'] for job in jobs]
    for job in jobs:
        try:
            print 'attempting to create job %s' % job['name']
            client.add(job)
        except Exception:
            print 'Error creating test job: %s' % json.dumps(job)
            raise


@then(u'cleanup_chronos_jobs exits with return code "{expected_return_code}" and the correct output')
def check_cleanup_chronos_jobs_output(context, expected_return_code):
    cmd = '../paasta_tools/cleanup_chronos_jobs.py --soa-dir %s' % context.soa_dir
    print cmd
    (exit_code, output) = _run(cmd)
    print context.unconfigured_job_names
    print 'Got exitcode %s with output:\n%s' % (exit_code, output)

    assert exit_code == int(expected_return_code)
    assert "Successfully Removed Tasks (if any were running) for:" in output
    assert "Successfully Removed Jobs:" in output
    for job in context.unconfigured_job_names:
        assert '  %s' % job in output


<<<<<<< HEAD
# TODO DRY out in PAASTA-1174
@then(u'the launched jobs are no longer listed in chronos')
def check_jobs_missing(context):
=======
@then('the non chronos jobs are still in the job list')
def check_non_paasta_jobs(context):
    jobs = context.chronos_client.list()
    running_job_names = [job['name'] for job in jobs]
    assert all([job_name in running_job_names for job_name in context.non_paasta_jobs])


@then('the {state} chronos jobs are not in the job list')
def assert_jobs_not_in_job_list(context, state):
    jobs = context.chronos_client.list()
    if state == "configured":
        state_list = context.configured_job_names
    elif state == "unconfigured":
        state_list = context.unconfigured_job_names
    assert_no_job_names_in_list(state_list, jobs)


@then('the {state} chronos jobs are in the job list')
def assert_jobs_all_in_job_list(context, state):
>>>>>>> 5eb856ae
    jobs = context.chronos_client.list()
    if state == "configured":
        state_list = context.configured_job_names
    elif state == "unconfigured":
        state_list = context.unconfigured_job_names
    assert_all_job_names_in_list(state_list, jobs)


def assert_no_job_names_in_list(names, jobs):
    running_job_names = [job['name'] for job in jobs]
    assert all([job_name not in running_job_names for job_name in names])


def assert_all_job_names_in_list(names, jobs):
    running_job_names = [job['name'] for job in jobs]
    assert all([job_name in running_job_names for job_name in names])<|MERGE_RESOLUTION|>--- conflicted
+++ resolved
@@ -7,14 +7,8 @@
 from paasta_tools.chronos_tools import compose_job_id
 
 
-<<<<<<< HEAD
-# TODO DRY this out in PAASTA-1174, re-use the new job step from chronos_steps
-@when(u'I launch "{num_jobs}" chronos jobs')
-def launch_jobs(context, num_jobs):
-=======
 @when('I launch {num_jobs} {state} jobs for the service "{service}" with chronos instance "{job}" and differing tags')
 def launch_jobs(context, num_jobs, state, service, job):
->>>>>>> 5eb856ae
     client = context.chronos_client
     jobs = [{
         'async': False,
@@ -82,11 +76,6 @@
         assert '  %s' % job in output
 
 
-<<<<<<< HEAD
-# TODO DRY out in PAASTA-1174
-@then(u'the launched jobs are no longer listed in chronos')
-def check_jobs_missing(context):
-=======
 @then('the non chronos jobs are still in the job list')
 def check_non_paasta_jobs(context):
     jobs = context.chronos_client.list()
@@ -106,7 +95,6 @@
 
 @then('the {state} chronos jobs are in the job list')
 def assert_jobs_all_in_job_list(context, state):
->>>>>>> 5eb856ae
     jobs = context.chronos_client.list()
     if state == "configured":
         state_list = context.configured_job_names
